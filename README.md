[![CI](https://github.com/gbouras13/dnaapler/actions/workflows/ci.yaml/badge.svg)](https://github.com/gbouras13/dnaapler/actions/workflows/ci.yaml)
[![codecov](https://codecov.io/gh/gbouras13/dnaapler/branch/refactor/graph/badge.svg?token=4B1T2PGM9V)](https://codecov.io/gh/gbouras13/dnaapler)
[![Code style: black](https://img.shields.io/badge/code%20style-black-000000.svg)](https://github.com/psf/black)

[![Anaconda-Server Badge](https://anaconda.org/bioconda/dnaapler/badges/version.svg)](https://anaconda.org/bioconda/dnaapler)
[![Bioconda Downloads](https://img.shields.io/conda/dn/bioconda/dnaapler)](https://img.shields.io/conda/dn/bioconda/dnaapler)
[![PyPI version](https://badge.fury.io/py/dnaapler.svg)](https://badge.fury.io/py/dnaapler)
[![Downloads](https://static.pepy.tech/badge/dnaapler)](https://pepy.tech/project/dnaapler)


# Dnaapler

Dnaapler is a simple tool that reorients complete circular microbial genomes.

Dnaapler is a simple tool that reorients complete circular microbial genomes.

## Quick Start

```
# creates conda environment with dnaapler
conda create -n dnaapler_env dnaapler

# activates conda environment
conda activate dnaapler_env

# runs dnaapler chromosome
dnaapler chromosome -i input.fasta -o output_directory_path -p my_bacteria_name -t 8
```


## Description

`dnaapler` is a simple python program that takes a single nucleotide input sequence (in FASTA format), finds the desired start gene using `blastx` against an amino acid sequence database, checks that the start codon of this gene is found, and if so, then reorients the chromosome to begin with this gene on the forward strand. 

<<<<<<< HEAD
It was originally designed to replicate the reorientation functionality of [Unicycler](https://github.com/rrwick/Unicycler/blob/main/unicycler/gene_data/repA.fasta) with dnaA, but for for long-read first assembled chromosomes. We have extended it to work with plasmids (`dnaapler plasmid`) and phages (`dnaapler phage`), or for any input FASTA desired with `dnaapler custom`, `dnaapler mystery` or `dnaapler nearest`.

For bacterial chromosomes, `dnaapler chromosome` should ensure the chromosome breakpoint never interrupts genes or mobile genetic elements like prophages. It is intended to be used with good-quality completed bacterial genomes, generated with methods such as [Trycycler](https://github.com/rrwick/Trycycler/wiki), [Dragonflye](https://github.com/rpetit3/dragonflye) or my own pipeline [hybracter](https://github.com/gbouras13/hybracter).
=======
It was originally designed to replicate the reorientation functionality of [Unicycler](https://github.com/rrwick/Unicycler/blob/main/unicycler/gene_data/repA.fasta) with dnaA, but for for long-read first assembled chromosomes. We have extended it to work with plasmids (`dnaapler plasmid`) and phages (`dnaapler phage`), for any input FASTA desired with `dnaapler custom`, `dnaapler mystery` or `dnaapler nearest`, and for multiple input contigs with `dnaapler bulk`.
>>>>>>> ed216418

For bacterial chromosomes, `dnaapler chromosome` should ensure the chromosome breakpoint never interrupts genes or mobile genetic elements like prophages. It is intended to be used with good-quality completed bacterial genomes, generated with methods such as [Trycycler](https://github.com/rrwick/Trycycler/wiki), [Dragonflye](https://github.com/rpetit3/dragonflye) or my own pipleine [hybracter](https://github.com/gbouras13/hybracter).

## Commands

* `dnaapler chromosome`: Reorients your sequence to begin with the dnaA chromosomal replication initiator gene
* `dnaapler plasmid`: Reorients your sequence to begin with the repA plasmid replication initiation gene
* `dnaapler phage`: Reorients your sequence to begin with the terL large terminase subunit gene
* `dnaapler custom`: Reorients your sequence to begin with a custom amino acid FASTA format gene that you specify
* `dnaapler mystery`: Reorients your sequence to begin with a random CDS
* `dnaapler nearest`: Reorients your sequence to begin with the first CDS (nearest to the start). Designed for fixing sequences where a CDS spans the breakpoint.

## Installation

`dnaapler` requires only BLAST as an external dependency. 

Installation from conda is recommended as this will install BLAST automatically.

### Conda

`dnaapler` is available on bioconda.

```
conda install -c bioconda dnaapler
```

### Pip

You can also install `dnaapler` with pip.

```
pip install dnaapler
```

You will need to install BLAST separately.

e.g.
`conda install -c bioconda blast`

## Usage

```
Usage: dnaapler [OPTIONS] COMMAND [ARGS]...

Options:
  -h, --help     Show this message and exit.
  -V, --version  Show the version and exit.

Commands:
  chromosome  Reorients your sequence to begin with the dnaA chromosomal...
  citation    Print the citation(s) for this tool
  custom      Reorients your sequence with a custom database
  mystery     Reorients your sequence with a random gene
  nearest     Reorients your sequence the begin with the first CDS as..
  phage       Reorients your sequence to begin with the terL large...
  plasmid     Reorients your sequence to begin with the repA replication...
  ```

  ```
  Usage: dnaapler chromosome [OPTIONS]

  Reorients your sequence to begin with the dnaA chromosomal replication
  initiation gene

Options:
  -h, --help             Show this message and exit.
  -V, --version          Show the version and exit.
  -i, --input PATH       Path to input file in FASTA format  [required]
  -o, --output PATH      Output directory   [default: output.dnaapler]
  -t, --threads INTEGER  Number of threads to use with BLAST.  [default: 1]
  -p, --prefix TEXT      Prefix for output files.  [default :dnaapler]
  -f, --force            Force overwrites the output directory
  -e, --evalue TEXT      e value for blastx  [default: 1e-10]
  ```

The reoriented output FASTA will be `{prefix}_reoriented.fasta` in the specified output directory.

## Example Usage

```
dnaapler chromosome -i input.fasta -o output_directory_path -p my_bacteria_name -t 8
```

```
dnaapler phage -i input.fasta -o output_directory_path -p my_phage_name -t 8
```

```
dnaapler plasmid -i input.fasta -o output_directory_path -p my_plasmid_name -t 8
```

```
dnaapler custom -i input.fasta -o output_directory_path -p my_genome_name -t 8 -c my_custom_database_file
```

```
dnaapler mystery -i input.fasta -o output_directory_path -p my_genome_name
```

```
dnaapler nearest -i input.fasta -o output_directory_path -p my_genome_name
```

## Databases

`dnaapler chromosome` uses 584 proteins downloaded from Swissprot with the query "Chromosomal replication initiator protein DnaA" on 24 May 2023 as its database for dnaA. All hits from the query were also filtered to ensure "GN=dnaA" was included in the header of the FASTA entry.

`dnaapler plasmid` uses the repA database curated by Ryan Wick in [Unicycler](https://github.com/rrwick/Unicycler/blob/main/unicycler/gene_data/repA.fasta).

`dnaapler phage` uses a terL database curated using [PHROGs](https://phrogs.lmge.uca.fr). All the AA sequences of the 55 phrogs annotated as 'large terminase subunit' were downloaded, combined and depduplicated using [seqkit](https://github.com/shenwei356/seqkit) `seqkit rmdup -s -o terL.faa phrog_terL.faa`.

`dnaapler custom` uses a custom amino acid FASTA format file that you specify using `-c`. 

The matching is strict - it requires a strong BLASTx match (default e-value 1E-10), and the first amino acid of a BLASTx hit gene to be identified as Methionine, Valine or Leucine, the 3 most used start codons in bacteria/phages. 

For the most commonly studied microbes (ESKAPE pathogens, etc), the dnaA database should suffice.

If you try `dnaapler` on a more novel or under-studied microbe with a dnaA gene that has little sequence similarity to the database, you may need to provide your own dnaA gene(s) in amino acid FASTA format using `dnaapler custom`.

After this [issue](https://github.com/gbouras13/dnaapler/issues/1), `dnaapler mystery` was added. It predicts all ORFs in the input using [pyrodigal](https://github.com/althonos/pyrodigal), then picks a random gene to re-orient your sequence with.

## Motivation

1. I couldn't get [Circlator](https://sanger-pathogens.github.io/circlator/) to work and it is no longer supported.
2. [berokka](https://github.com/tseemann/berokka) doesn't orient chromosomes to begin with dnaa.
3. After reading Ryan Wick's masterful bacterial genome assembly [tutorial](https://github.com/rrwick/Perfect-bacterial-genome-tutorial/wiki), I realised that it is probably optimal to run 2 polishing steps, once before then once after rotating the chromosome, to ensure the breakpoint is polished. Further, for some "complete" long read bacterial assemblies that didn't circularise properly, I figured that as long as you have a complete assembly (even if not "circular" as marked as in Flye), polishing after a re-orientation would be likely to circularise the chromosome. A bit like Ryan's [rotate_circular_gfa.py](https://github.com/rrwick/Perfect-bacterial-genome-tutorial/blob/main/scripts/rotate_circular_gfa.py) script, without the requirement of strict circularity.
4. While researching MGEs in _S. aureus_ whole genome sequences, I repeatedly found instances where MGEs were interrupted by the chromosome breakpoint. So I thought I'd add a tool to automate it in my pipeline. 
5. It's probably good to have all your sequences start at the same location for synteny analyses.

## Acknowledgements

<<<<<<< HEAD
Thanks to Torsten Seemann, Ryan Wick and the Circlator team for their existing work in the space. Also to [Michael Hall](https://github.com/mbhall88), whose repository [tbpore](https://github.com/mbhall88/tbpore) we took and adapted a lot of scaffolding code from because he writes really nice code.
=======
Thanks to Torsten Seemann, Ryan Wick and the Circlator team for their existing work in the space. Also to [Michael Hall](https://github.com/mbhall88), whose repository [tbpore](https://github.com/mbhall88/tbpore) We took and adapted a lot of scaffolding code from because he writes really nice code, [Rob Edwards](https://github.com/linsalrob), because everything always comes back to phages, and especially [Vijini Mallawaarachchi](https://github.com/Vini2) who taught me how to actually do something resembling legitimate software development.
>>>>>>> ed216418

<|MERGE_RESOLUTION|>--- conflicted
+++ resolved
@@ -8,9 +8,7 @@
 [![Downloads](https://static.pepy.tech/badge/dnaapler)](https://pepy.tech/project/dnaapler)
 
 
-# Dnaapler
-
-Dnaapler is a simple tool that reorients complete circular microbial genomes.
+# dnaapler
 
 Dnaapler is a simple tool that reorients complete circular microbial genomes.
 
@@ -27,20 +25,39 @@
 dnaapler chromosome -i input.fasta -o output_directory_path -p my_bacteria_name -t 8
 ```
 
+## Table of Contents
+- [dnaapler](#dnaapler)
+  - [Quick Start](#quick-start)
+  - [Table of Contents](#table-of-contents)
+  - [Description](#description)
+  - [Documentation](#documentation)
+  - [Commands](#commands)
+  - [Installation](#installation)
+    - [Conda](#conda)
+    - [Pip](#pip)
+  - [Usage](#usage)
+  - [Example Usage](#example-usage)
+  - [Databases](#databases)
+  - [Motivation](#motivation)
+  - [Acknowledgements](#acknowledgements)
 
 ## Description
 
+<p align="center">
+  <img src="paper/Dnaapler_figure.png" alt="Dnaapler Figure">
+</p>
+
 `dnaapler` is a simple python program that takes a single nucleotide input sequence (in FASTA format), finds the desired start gene using `blastx` against an amino acid sequence database, checks that the start codon of this gene is found, and if so, then reorients the chromosome to begin with this gene on the forward strand. 
 
-<<<<<<< HEAD
 It was originally designed to replicate the reorientation functionality of [Unicycler](https://github.com/rrwick/Unicycler/blob/main/unicycler/gene_data/repA.fasta) with dnaA, but for for long-read first assembled chromosomes. We have extended it to work with plasmids (`dnaapler plasmid`) and phages (`dnaapler phage`), or for any input FASTA desired with `dnaapler custom`, `dnaapler mystery` or `dnaapler nearest`.
 
 For bacterial chromosomes, `dnaapler chromosome` should ensure the chromosome breakpoint never interrupts genes or mobile genetic elements like prophages. It is intended to be used with good-quality completed bacterial genomes, generated with methods such as [Trycycler](https://github.com/rrwick/Trycycler/wiki), [Dragonflye](https://github.com/rpetit3/dragonflye) or my own pipeline [hybracter](https://github.com/gbouras13/hybracter).
-=======
-It was originally designed to replicate the reorientation functionality of [Unicycler](https://github.com/rrwick/Unicycler/blob/main/unicycler/gene_data/repA.fasta) with dnaA, but for for long-read first assembled chromosomes. We have extended it to work with plasmids (`dnaapler plasmid`) and phages (`dnaapler phage`), for any input FASTA desired with `dnaapler custom`, `dnaapler mystery` or `dnaapler nearest`, and for multiple input contigs with `dnaapler bulk`.
->>>>>>> ed216418
-
-For bacterial chromosomes, `dnaapler chromosome` should ensure the chromosome breakpoint never interrupts genes or mobile genetic elements like prophages. It is intended to be used with good-quality completed bacterial genomes, generated with methods such as [Trycycler](https://github.com/rrwick/Trycycler/wiki), [Dragonflye](https://github.com/rpetit3/dragonflye) or my own pipleine [hybracter](https://github.com/gbouras13/hybracter).
+
+Additionally, you can also reorient multiple bacterial chromosomes/plasmids/phages at once using the `dnaapler bulk` subcommand.
+
+## Documentation
+
+The full documentation for `dnaapler` can be found [here](https://dnaapler.readthedocs.io).
 
 ## Commands
 
@@ -50,10 +67,11 @@
 * `dnaapler custom`: Reorients your sequence to begin with a custom amino acid FASTA format gene that you specify
 * `dnaapler mystery`: Reorients your sequence to begin with a random CDS
 * `dnaapler nearest`: Reorients your sequence to begin with the first CDS (nearest to the start). Designed for fixing sequences where a CDS spans the breakpoint.
+* `dnaapler bulk`: Reorients multiple contigs to begin with the desired start gene - either dnaA, terL, repA or a custom gene.
 
 ## Installation
 
-`dnaapler` requires only BLAST as an external dependency. 
+`dnaapler` requires only BLAST v2.9 or higher as an external dependency. 
 
 Installation from conda is recommended as this will install BLAST automatically.
 
@@ -73,10 +91,13 @@
 pip install dnaapler
 ```
 
-You will need to install BLAST separately.
+You will need to install BLAST v2.9 or higher separately.
 
 e.g.
-`conda install -c bioconda blast`
+
+```
+conda install -c bioconda blast>2.8
+```
 
 ## Usage
 
@@ -88,30 +109,36 @@
   -V, --version  Show the version and exit.
 
 Commands:
-  chromosome  Reorients your sequence to begin with the dnaA chromosomal...
+  bulk        Reorients multiple genomes to begin with the same gene
+  chromosome  Reorients your genome to begin with the dnaA chromosomal...
   citation    Print the citation(s) for this tool
-  custom      Reorients your sequence with a custom database
-  mystery     Reorients your sequence with a random gene
-  nearest     Reorients your sequence the begin with the first CDS as..
-  phage       Reorients your sequence to begin with the terL large...
-  plasmid     Reorients your sequence to begin with the repA replication...
+  custom      Reorients your genome with a custom database
+  mystery     Reorients your genome with a random CDS
+  nearest     Reorients your genome the begin with the first CDS as...
+  phage       Reorients your genome to begin with the terL large...
+  plasmid     Reorients your genome to begin with the repA replication...
   ```
 
   ```
   Usage: dnaapler chromosome [OPTIONS]
 
-  Reorients your sequence to begin with the dnaA chromosomal replication
+  Reorients your genome to begin with the dnaA chromosomal replication
   initiation gene
 
 Options:
-  -h, --help             Show this message and exit.
-  -V, --version          Show the version and exit.
-  -i, --input PATH       Path to input file in FASTA format  [required]
-  -o, --output PATH      Output directory   [default: output.dnaapler]
-  -t, --threads INTEGER  Number of threads to use with BLAST.  [default: 1]
-  -p, --prefix TEXT      Prefix for output files.  [default :dnaapler]
-  -f, --force            Force overwrites the output directory
-  -e, --evalue TEXT      e value for blastx  [default: 1e-10]
+  -h, --help               Show this message and exit.
+  -V, --version            Show the version and exit.
+  -i, --input PATH         Path to input file in FASTA format  [required]
+  -o, --output PATH        Output directory   [default: output.dnaapler]
+  -t, --threads INTEGER    Number of threads to use with BLAST  [default: 1]
+  -p, --prefix TEXT        Prefix for output files  [default: dnaapler]
+  -f, --force              Force overwrites the output directory
+  -e, --evalue TEXT        e value for blastx  [default: 1e-10]
+  -a, --autocomplete TEXT  Choose an option to autocomplete reorientation if
+                           BLAST based approach fails. Must be one of: none,
+                           mystery or nearest [default: none]
+  --seed_value INTEGER     Random seed to ensure reproducibility.  [default:
+                           13]
   ```
 
 The reoriented output FASTA will be `{prefix}_reoriented.fasta` in the specified output directory.
@@ -140,6 +167,11 @@
 
 ```
 dnaapler nearest -i input.fasta -o output_directory_path -p my_genome_name
+```
+
+```
+# to reorient multiple bacterial chromosomes
+dnaapler bulk -i input_file_with_multiple_chromosomes.fasta -m chromosome -o output_directory_path -p my_genome_name 
 ```
 
 ## Databases
@@ -170,9 +202,4 @@
 
 ## Acknowledgements
 
-<<<<<<< HEAD
 Thanks to Torsten Seemann, Ryan Wick and the Circlator team for their existing work in the space. Also to [Michael Hall](https://github.com/mbhall88), whose repository [tbpore](https://github.com/mbhall88/tbpore) we took and adapted a lot of scaffolding code from because he writes really nice code.
-=======
-Thanks to Torsten Seemann, Ryan Wick and the Circlator team for their existing work in the space. Also to [Michael Hall](https://github.com/mbhall88), whose repository [tbpore](https://github.com/mbhall88/tbpore) We took and adapted a lot of scaffolding code from because he writes really nice code, [Rob Edwards](https://github.com/linsalrob), because everything always comes back to phages, and especially [Vijini Mallawaarachchi](https://github.com/Vini2) who taught me how to actually do something resembling legitimate software development.
->>>>>>> ed216418
-
